--- conflicted
+++ resolved
@@ -107,15 +107,11 @@
 
     DAAL_FORCEINLINE services::Status push(const T & value)
     {
-        services::Status status{services::Status()};
+        services::Status status;
         if (_count >= _size)
         {
-<<<<<<< HEAD
             status = grow();
-=======
-            services::Status status = grow();
             DAAL_CHECK_STATUS_VAR(status)
->>>>>>> c8de3214
         }
 
         _top = (_top + 1) & _sizeMinus1;
@@ -152,11 +148,7 @@
         _data = newData;
         services::daal_free(oldData);
         oldData = nullptr;
-<<<<<<< HEAD
         return (!result) ? services::Status() : services::Status(services::ErrorMemoryCopyFailedInternal);
-=======
-        return services::Status();
->>>>>>> c8de3214
     }
 
 private:
